--- conflicted
+++ resolved
@@ -9,12 +9,8 @@
   NODE_VERSION: 16.19.0
 
 jobs:
-<<<<<<< HEAD
   test:
     runs-on: ubuntu-latest
-=======
-  runs-on: ubuntu-latest
->>>>>>> 89c6a2e6
 
   steps:
     - name: setup
