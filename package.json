{
    "name": "yapf",
    "displayName": "yapf",
    "description": "Formatter support for python files using `yapf`.",
    "version": "0.1.7",
    "preview": true,
    "serverInfo": {
        "name": "yapf",
        "module": "yapf"
    },
    "publisher": "eeyore",
    "license": "MIT",
    "homepage": "https://github.com/EeyoreLee/vscode-extension-yapf",
    "repository": {
        "type": "git",
        "url": "https://github.com/EeyoreLee/vscode-extension-yapf.git"
    },
    "bugs": {
        "url": "https://github.com/EeyoreLee/vscode-extension-yapf/issues"
    },
    "icon": "icon.png",
    "galleryBanner": {
        "color": "#1e415e",
        "theme": "dark"
    },
    "keywords": [
        "python",
        "yapf"
    ],
    "engines": {
        "vscode": "^1.78.0"
    },
    "categories": [
        "Programming Languages",
        "Linters",
        "Formatters"
    ],
    "extensionDependencies": [
        "ms-python.python"
    ],
    "capabilities": {
        "virtualWorkspaces": {
            "supported": false,
            "description": "Virtual Workspaces are not supported with yapf."
        }
    },
    "activationEvents": [
        "onLanguage:python",
        "workspaceContains:*.py",
        "workspaceContains:*.ipynb"
    ],
    "main": "./dist/extension.js",
    "scripts": {
        "vscode:prepublish": "npm run package",
        "compile": "webpack",
        "watch": "webpack --watch",
        "package": "webpack --mode production --devtool source-map --config ./webpack.config.js",
        "compile-tests": "tsc -p . --outDir out",
        "watch-tests": "tsc -p . -w --outDir out",
        "pretest": "npm run compile-tests && npm run compile && npm run lint",
        "lint": "eslint src --ext ts",
        "format-check": "prettier --check 'src/**/*.ts' 'build/**/*.yml' '.github/**/*.yml'",
        "test": "node ./out/test/runTest.js",
        "vsce-package": "vsce package -o yapf.vsix"
    },
    "contributes": {
        "configuration": {
            "properties": {
                "yapf.args": {
                    "default": [],
                    "description": "Arguments passed in. Each argument is a separate item in the array.",
                    "items": {
                        "type": "string"
                    },
                    "scope": "resource",
                    "type": "array"
                },
                "yapf.path": {
                    "default": [],
                    "description": "When set to a path to yapf binary, extension will use that. NOTE: Using this option may slowdown server response time.",
                    "scope": "resource",
                    "items": {
                        "type": "string"
                    },
                    "type": "array"
                },
                "yapf.importStrategy": {
                    "default": "fromEnvironment",
                    "description": "Defines where `yapf` is imported from. This setting may be ignored if `yapf.path` is set.",
                    "enum": [
                        "useBundled",
                        "fromEnvironment"
                    ],
                    "enumDescriptions": [
                        "Always use the bundled version of `yapf`.",
                        "Use `yapf` from environment, fallback to bundled version only if `yapf` not available in the environment."
                    ],
                    "scope": "window",
                    "type": "string"
                },
                "yapf.interpreter": {
                    "default": [],
                    "description": "When set to a path to python executable, extension will use that to launch the server and any subprocess.",
                    "scope": "resource",
                    "items": {
                        "type": "string"
                    },
                    "type": "array"
                },
                "yapf.showNotifications": {
                    "default": "off",
                    "description": "Controls when notifications are shown by this extension.",
                    "enum": [
                        "off",
                        "onError",
                        "onWarning",
                        "always"
                    ],
                    "enumDescriptions": [
                        "All notifications are turned off, any errors or warning are still available in the logs.",
                        "Notifications are shown only in the case of an error.",
                        "Notifications are shown for errors and warnings.",
                        "Notifications are show for anything that the server chooses to show."
                    ],
                    "scope": "machine",
                    "type": "string"
                },
                "yapf.showDebugLog": {
                    "default": false,
                    "description": "Whether to output debug log",
                    "scope": "resource",
                    "type": "boolean",
                    "tags": [
                        "experimental"
                    ]
                }
            }
        },
        "commands": [
            {
                "title": "Restart Server",
                "category": "yapf",
                "command": "yapf.restart"
            }
        ]
    },
    "dependencies": {
        "@vscode/python-extension": "^1.0.4",
        "fs-extra": "^11.1.1",
        "vscode-languageclient": "^8.1.0"
    },
    "devDependencies": {
        "@types/fs-extra": "^11.0.1",
        "@types/vscode": "1.78.0",
        "@types/glob": "^8.1.0",
        "@types/node": "16.x",
        "@typescript-eslint/eslint-plugin": "^6.5.0",
        "@typescript-eslint/parser": "^6.6.0",
        "@vscode/test-electron": "^2.3.4",
<<<<<<< HEAD
        "@vscode/vsce": "^2.20.1",
        "eslint": "^8.48.0",
        "glob": "^10.3.3",
=======
        "@vscode/vsce": "^2.21.0",
        "eslint": "^8.47.0",
        "glob": "^10.3.4",
>>>>>>> 24fc84b0
        "prettier": "^3.0.2",
        "typescript": "^5.2.2",
        "ts-loader": "^9.4.4",
        "webpack": "^5.88.2",
        "webpack-cli": "^5.1.4"
    }
}<|MERGE_RESOLUTION|>--- conflicted
+++ resolved
@@ -157,15 +157,9 @@
         "@typescript-eslint/eslint-plugin": "^6.5.0",
         "@typescript-eslint/parser": "^6.6.0",
         "@vscode/test-electron": "^2.3.4",
-<<<<<<< HEAD
         "@vscode/vsce": "^2.20.1",
         "eslint": "^8.48.0",
-        "glob": "^10.3.3",
-=======
-        "@vscode/vsce": "^2.21.0",
-        "eslint": "^8.47.0",
         "glob": "^10.3.4",
->>>>>>> 24fc84b0
         "prettier": "^3.0.2",
         "typescript": "^5.2.2",
         "ts-loader": "^9.4.4",
