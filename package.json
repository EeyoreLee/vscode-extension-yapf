--- conflicted
+++ resolved
@@ -165,13 +165,8 @@
         "@types/vscode": "1.78.0",
         "@types/glob": "^8.1.0",
         "@types/node": "16.x",
-<<<<<<< HEAD
         "@typescript-eslint/eslint-plugin": "^6.9.1",
         "@typescript-eslint/parser": "^6.6.0",
-=======
-        "@typescript-eslint/eslint-plugin": "^6.5.0",
-        "@typescript-eslint/parser": "^6.9.1",
->>>>>>> 2252d8ce
         "@vscode/test-electron": "^2.3.4",
         "@vscode/vsce": "^2.22.0",
         "eslint": "^8.53.0",
